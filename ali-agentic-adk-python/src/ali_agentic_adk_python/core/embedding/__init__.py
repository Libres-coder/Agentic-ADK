--- conflicted
+++ resolved
@@ -21,20 +21,15 @@
 
 from .basic_embedding import BasicEmbedding
 from .openai_embedding import OpenAIEmbedding
-<<<<<<< HEAD
 from .bailian_embedding import BailianEmbedding
-=======
 from .cohere_embedding import CohereEmbedding
 from .google_embedding import GoogleEmbedding
->>>>>>> e7f57246
+
 
 __all__ = [
     "BasicEmbedding",
     "OpenAIEmbedding",
-<<<<<<< HEAD
     "BailianEmbedding",
-=======
     "CohereEmbedding",
     "GoogleEmbedding",
->>>>>>> e7f57246
 ]