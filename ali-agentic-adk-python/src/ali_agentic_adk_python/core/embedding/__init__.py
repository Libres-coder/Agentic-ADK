# Copyright (C) 2025 AIDC-AI
# This project incorporates components from the Open Source Software below.
# The original copyright notices and the licenses under which we received such components are set forth below for informational purposes.
#
# Open Source Software Licensed under the MIT License:
# --------------------------------------------------------------------
# 1. vscode-extension-updater-gitlab 3.0.1 https://www.npmjs.com/package/vscode-extension-updater-gitlab
# Copyright (c) Microsoft Corporation. All rights reserved.
# Copyright (c) 2015 David Owens II
# Copyright (c) Microsoft Corporation.
# Terms of the MIT:
# --------------------------------------------------------------------
# MIT License
#
# Permission is hereby granted, free of charge, to any person obtaining a copy of this software and associated documentation files (the "Software"), to deal in the Software without restriction, including without limitation the rights to use, copy, modify, merge, publish, distribute, sublicense, and/or sell copies of the Software, and to permit persons to whom the Software is furnished to do so, subject to the following conditions:
#
# The above copyright notice and this permission notice shall be included in all copies or substantial portions of the Software.
#
# THE SOFTWARE IS PROVIDED "AS IS", WITHOUT WARRANTY OF ANY KIND, EXPRESS OR IMPLIED, INCLUDING BUT NOT LIMITED TO THE WARRANTIES OF MERCHANTABILITY, FITNESS FOR A PARTICULAR PURPOSE AND NONINFRINGEMENT. IN NO EVENT SHALL THE AUTHORS OR COPYRIGHT HOLDERS BE LIABLE FOR ANY CLAIM, DAMAGES OR OTHER LIABILITY, WHETHER IN AN ACTION OF CONTRACT, TORT OR OTHERWISE, ARISING FROM, OUT OF OR IN CONNECTION WITH THE SOFTWARE OR THE USE OR OTHER DEALINGS IN THE SOFTWARE.


from .basic_embedding import BasicEmbedding
from .openai_embedding import OpenAIEmbedding
<<<<<<< HEAD
from .cohere_embedding import CohereEmbedding
=======
from .google_embedding import GoogleEmbedding
>>>>>>> 934899f3

__all__ = [
    "BasicEmbedding",
    "OpenAIEmbedding",
<<<<<<< HEAD
    "CohereEmbedding",
=======
    "GoogleEmbedding",
>>>>>>> 934899f3
]<|MERGE_RESOLUTION|>--- conflicted
+++ resolved
@@ -21,18 +21,12 @@
 
 from .basic_embedding import BasicEmbedding
 from .openai_embedding import OpenAIEmbedding
-<<<<<<< HEAD
 from .cohere_embedding import CohereEmbedding
-=======
 from .google_embedding import GoogleEmbedding
->>>>>>> 934899f3
 
 __all__ = [
     "BasicEmbedding",
     "OpenAIEmbedding",
-<<<<<<< HEAD
     "CohereEmbedding",
-=======
     "GoogleEmbedding",
->>>>>>> 934899f3
 ]