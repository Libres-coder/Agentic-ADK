--- conflicted
+++ resolved
@@ -150,13 +150,9 @@
         <module>ali-langengine-community/ali-langengine-pyexecutor</module>
         <module>ali-langengine-community/ali-langengine-cxxexecutor</module>
         <module>ali-langengine-community/ali-langengine-tianyancha</module>
-<<<<<<< HEAD
+        <module>ali-langengine-community/ali-langengine-gitcode</module>
         <module>ali-langengine-community/ali-langengine-minio</module>
 	</modules>
-=======
-        <module>ali-langengine-community/ali-langengine-gitcode</module>
-    </modules>
->>>>>>> 2c6bf0c1
 
 	<dependencyManagement>
 		<dependencies>
