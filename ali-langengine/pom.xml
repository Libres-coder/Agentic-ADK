--- conflicted
+++ resolved
@@ -157,11 +157,8 @@
         <module>ali-langengine-community/ali-langengine-cxxexecutor</module>
         <module>ali-langengine-community/ali-langengine-tianyancha</module>
         <module>ali-langengine-community/ali-langengine-gitcode</module>
-<<<<<<< HEAD
         <module>ali-langengine-community/ali-langengine-dgraph</module>
-=======
         <module>ali-langengine-community/ali-langengine-nebulagraph</module>
->>>>>>> 44989910
 	</modules>
 
 	<dependencyManagement>
